--- conflicted
+++ resolved
@@ -305,16 +305,12 @@
         path: impl AsRef<Path>,
         all_targets: bool,
         all_features: bool,
-<<<<<<< HEAD
+        rustc_thread: usize,
     ) -> CheckReport {
         use indicatif::{ProgressBar, ProgressDrawTarget, ProgressStyle};
         use std::io::IsTerminal;
 
         let start = std::time::Instant::now();
-=======
-        rustc_thread: usize,
-    ) -> bool {
->>>>>>> 72f8049d
         let path = path.as_ref();
         let (service, _) = LspService::build(Backend::new(rustc_thread)).finish();
         let backend = service.inner();
@@ -409,8 +405,9 @@
         path: impl AsRef<Path>,
         all_targets: bool,
         all_features: bool,
+        rustc_thread: usize,
     ) -> bool {
-        Self::check_report_with_options(path, all_targets, all_features)
+        Self::check_report_with_options(path, all_targets, all_features, rustc_thread)
             .await
             .ok
     }
@@ -660,7 +657,7 @@
             .await
             .unwrap();
 
-            let result = Backend::check(&temp_dir.path()).await;
+            let result = Backend::check(&temp_dir.path(), 1).await;
 
             assert!(matches!(result, true | false));
         });
@@ -680,7 +677,7 @@
             .await
             .unwrap();
 
-            let result = Backend::check_with_options(&temp_dir.path(), true, true).await;
+            let result = Backend::check_with_options(&temp_dir.path(), true, true, 1).await;
 
             assert!(matches!(result, true | false));
         });
@@ -690,7 +687,7 @@
     fn test_check_invalid_path() {
         miri_async_test!(async {
             init_crypto_provider();
-            let result = Backend::check(Path::new("/nonexistent/path")).await;
+            let result = Backend::check(Path::new("/nonexistent/path"), 1).await;
 
             assert!(!result);
         });
@@ -702,7 +699,7 @@
             init_crypto_provider();
 
             let result =
-                Backend::check_with_options(Path::new("/nonexistent/path"), false, false).await;
+                Backend::check_with_options(Path::new("/nonexistent/path"), false, false, 1).await;
             assert!(!result);
         });
     }
@@ -721,7 +718,7 @@
             .await
             .unwrap();
 
-            let result = Backend::check(&temp_dir.path()).await;
+            let result = Backend::check(&temp_dir.path(), 1).await;
 
             assert!(matches!(result, true | false));
         });
@@ -742,10 +739,10 @@
             .unwrap();
 
             // Test all combinations of options
-            let result1 = Backend::check_with_options(&temp_dir.path(), false, false).await;
-            let result2 = Backend::check_with_options(&temp_dir.path(), true, false).await;
-            let result3 = Backend::check_with_options(&temp_dir.path(), false, true).await;
-            let result4 = Backend::check_with_options(&temp_dir.path(), true, true).await;
+            let result1 = Backend::check_with_options(&temp_dir.path(), false, false, 1).await;
+            let result2 = Backend::check_with_options(&temp_dir.path(), true, false, 1).await;
+            let result3 = Backend::check_with_options(&temp_dir.path(), false, true, 1).await;
+            let result4 = Backend::check_with_options(&temp_dir.path(), true, true, 1).await;
 
             // All should return boolean values without panicking
             assert!(matches!(result1, true | false));
@@ -779,7 +776,7 @@
             .await
             .unwrap();
 
-            let result = Backend::check(&temp_dir.path()).await;
+            let result = Backend::check(&temp_dir.path(), 1).await;
             // Should handle workspace structure
             assert!(matches!(result, true | false));
         });
@@ -801,7 +798,7 @@
             .await
             .unwrap();
 
-            let result = Backend::check(&temp_dir.path()).await;
+            let result = Backend::check(&temp_dir.path(), 1).await;
             // Should handle malformed Cargo.toml gracefully
             assert!(!result);
         });
@@ -813,7 +810,7 @@
             init_crypto_provider();
             let temp_dir = tempfile::tempdir().unwrap();
 
-            let result = Backend::check(&temp_dir.path()).await;
+            let result = Backend::check(&temp_dir.path(), 1).await;
             // Should fail with empty directory
             assert!(!result);
         });
@@ -826,7 +823,7 @@
 
             let temp_dir = tempfile::tempdir().unwrap();
 
-            let result = Backend::check_with_options(&temp_dir.path(), true, true).await;
+            let result = Backend::check_with_options(&temp_dir.path(), true, true, 1).await;
             // Should fail with empty directory regardless of options
             assert!(!result);
         });
@@ -849,7 +846,7 @@
             .await
             .unwrap();
 
-            let result = Backend::check(&nested_dir).await;
+            let result = Backend::check(&nested_dir, 1).await;
             // Should work with nested directory containing Cargo.toml
             assert!(matches!(result, true | false));
         });
@@ -874,7 +871,7 @@
                 .await
                 .unwrap();
 
-            let result = Backend::check(&temp_dir.path()).await;
+            let result = Backend::check(&temp_dir.path(), 1).await;
             // Should handle binary targets
             assert!(matches!(result, true | false));
         });
@@ -899,7 +896,7 @@
                 .await
                 .unwrap();
 
-            let result = Backend::check(&temp_dir.path()).await;
+            let result = Backend::check(&temp_dir.path(), 1).await;
             // Should handle library targets
             assert!(matches!(result, true | false));
         });
@@ -928,7 +925,7 @@
                 .await
                 .unwrap();
 
-            let result = Backend::check(&temp_dir.path()).await;
+            let result = Backend::check(&temp_dir.path(), 1).await;
             // Should handle mixed targets
             assert!(matches!(result, true | false));
         });
