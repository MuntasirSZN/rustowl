--- conflicted
+++ resolved
@@ -75,6 +75,7 @@
   - [Windows](#windows)
   - [Archlinux](#archlinux)
   - [Nix flake](#nix-flake)
+  - [Docker](#docker)
   - [GitHub Release](#github-release)
 - [Build manually](#build-manually)
   - [RustOwl](#rustowl)
@@ -254,7 +255,6 @@
 
 There is a [third-party Nix flake repository](https://github.com/nix-community/rustowl-flake) in the Nix community.
 
-<<<<<<< HEAD
 ### Docker
 
 You can run `rustowl` using the pre-built Docker image from GitHub Container Registry (GHCR).
@@ -292,12 +292,11 @@
 ```
 
 Now you can run `rustowl` from your terminal like a regular command.
-=======
-## GitHub Release
+
+### GitHub Release
 
 Download only `rustowl` executable from [release page](https://github.com/cordx56/rustowl/releases/latest) and place it into the place you desire.
 Toolchain is automatically Downloaded and unpacked.
->>>>>>> 2ef8f83c
 
 ## Build manually
 
