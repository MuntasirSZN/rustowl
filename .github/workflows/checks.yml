name: Basic Checks
on:
  pull_request:
    branches: ["main"]
  workflow_dispatch:
  workflow_call:
<<<<<<< HEAD
=======
permissions:
  contents: read
>>>>>>> 3e5db6b4
env:
  CARGO_TERM_COLOR: always
  RUSTC_BOOTSTRAP: 1
jobs:
  check:
    name: Format & Lint
    runs-on: ubuntu-latest
    steps:
      - name: Checkout
<<<<<<< HEAD
        uses: actions/checkout@v6
=======
        uses: actions/checkout@8e8c483db84b4bee98b60c0593521ed34d9990e8 # v6.0.1
        with:
          persist-credentials: false
>>>>>>> 3e5db6b4
      - name: Get Rust version
        run: |
          echo RUSTUP_TOOLCHAIN=$(cat ./scripts/build/channel) >> $GITHUB_ENV
      - name: Install Rust toolchain
        uses: dtolnay/rust-toolchain@stable
        with:
          toolchain: ${{ env.RUSTUP_TOOLCHAIN }}
          components: clippy,rustfmt,llvm-tools,rust-src,rustc-dev
      - name: Cache dependencies
        uses: Swatinem/rust-cache@v2
        with:
          save-if: ${{ github.ref == 'refs/heads/main' }}
      - name: Check formatting
        run: cargo fmt --check
      - name: Run clippy
        run: cargo clippy --all-targets --all-features -- -D warnings
  test:
    name: Build & Test
    runs-on: ubuntu-latest
    steps:
      - name: Checkout
<<<<<<< HEAD
        uses: actions/checkout@v6
      - name: Install cargo-nextest
        uses: taiki-e/install-action@nextest
      - name: Cache dependencies
        uses: Swatinem/rust-cache@v2
      - name: Run tests with nextest
        run: cargo nextest run
      - name: Run doc tests
        run: cargo test --doc
=======
        uses: actions/checkout@8e8c483db84b4bee98b60c0593521ed34d9990e8 # v6.0.1
        with:
          persist-credentials: false
      - name: Cache dependencies
        uses: Swatinem/rust-cache@779680da715d629ac1d338a641029a2f4372abb5 # v2.8.2
>>>>>>> 3e5db6b4
      - name: Build release
        run: ./scripts/build/toolchain cargo build --release
      - name: Install binary
        run: ./scripts/build/toolchain cargo install --path .
      - name: Test rustowl check
        run: rustowl check ./perf-tests/dummy-package
  vscode:
    name: VS Code Extension Checks
    runs-on: ubuntu-latest
    steps:
      - name: Checkout
<<<<<<< HEAD
        uses: actions/checkout@v6
=======
        uses: actions/checkout@8e8c483db84b4bee98b60c0593521ed34d9990e8 # v6.0.1
        with:
          persist-credentials: false
>>>>>>> 3e5db6b4
      - name: Setup Node.js
        uses: actions/setup-node@395ad3262231945c25e8478fd5baf05154b1d79f # v6.1.0
        with:
          node-version: 20
      - name: Setup PNPM And Install dependencies
        uses: pnpm/action-setup@41ff72655975bd51cab0327fa583b6e92b6d3061 # v4.2.0
        with:
          package_json_file: ./vscode/package.json
          run_install: |
            - cwd: ./vscode
      - name: Check formatting
        run: pnpm prettier -c src
        working-directory: ./vscode
      - name: Lint and type check
        run: pnpm lint && pnpm check-types
        working-directory: ./vscode
      - name: Run tests
        run: xvfb-run -a pnpm run test
        working-directory: ./vscode
  cargo-deny:
    runs-on: ubuntu-22.04
    steps:
      - uses: actions/checkout@8e8c483db84b4bee98b60c0593521ed34d9990e8 # v6.0.1
        with:
          persist-credentials: false
      - uses: EmbarkStudios/cargo-deny-action@76cd80eb775d7bbbd2d80292136d74d39e1b4918 # v2.0.14<|MERGE_RESOLUTION|>--- conflicted
+++ resolved
@@ -4,11 +4,8 @@
     branches: ["main"]
   workflow_dispatch:
   workflow_call:
-<<<<<<< HEAD
-=======
 permissions:
   contents: read
->>>>>>> 3e5db6b4
 env:
   CARGO_TERM_COLOR: always
   RUSTC_BOOTSTRAP: 1
@@ -18,13 +15,9 @@
     runs-on: ubuntu-latest
     steps:
       - name: Checkout
-<<<<<<< HEAD
-        uses: actions/checkout@v6
-=======
         uses: actions/checkout@8e8c483db84b4bee98b60c0593521ed34d9990e8 # v6.0.1
         with:
           persist-credentials: false
->>>>>>> 3e5db6b4
       - name: Get Rust version
         run: |
           echo RUSTUP_TOOLCHAIN=$(cat ./scripts/build/channel) >> $GITHUB_ENV
@@ -46,23 +39,17 @@
     runs-on: ubuntu-latest
     steps:
       - name: Checkout
-<<<<<<< HEAD
-        uses: actions/checkout@v6
+        uses: actions/checkout@8e8c483db84b4bee98b60c0593521ed34d9990e8 # v6.0.1
+        with:
+          persist-credentials: false
       - name: Install cargo-nextest
         uses: taiki-e/install-action@nextest
       - name: Cache dependencies
-        uses: Swatinem/rust-cache@v2
+        uses: Swatinem/rust-cache@779680da715d629ac1d338a641029a2f4372abb5 # v2.8.2
       - name: Run tests with nextest
         run: cargo nextest run
       - name: Run doc tests
         run: cargo test --doc
-=======
-        uses: actions/checkout@8e8c483db84b4bee98b60c0593521ed34d9990e8 # v6.0.1
-        with:
-          persist-credentials: false
-      - name: Cache dependencies
-        uses: Swatinem/rust-cache@779680da715d629ac1d338a641029a2f4372abb5 # v2.8.2
->>>>>>> 3e5db6b4
       - name: Build release
         run: ./scripts/build/toolchain cargo build --release
       - name: Install binary
@@ -74,13 +61,9 @@
     runs-on: ubuntu-latest
     steps:
       - name: Checkout
-<<<<<<< HEAD
-        uses: actions/checkout@v6
-=======
         uses: actions/checkout@8e8c483db84b4bee98b60c0593521ed34d9990e8 # v6.0.1
         with:
           persist-credentials: false
->>>>>>> 3e5db6b4
       - name: Setup Node.js
         uses: actions/setup-node@395ad3262231945c25e8478fd5baf05154b1d79f # v6.1.0
         with:
