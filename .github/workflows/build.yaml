--- conflicted
+++ resolved
@@ -104,11 +104,7 @@
 
           cp ./rustowl/rustowl${{ env.exec_ext }} ./rustowl-${{ env.host_tuple }}${{ env.exec_ext }}
       - name: Upload
-<<<<<<< HEAD
-        uses: actions/upload-artifact@v6
-=======
         uses: actions/upload-artifact@330a01c490aca151604b8cf639adc76d48f6c5d4 # v5.0.0
->>>>>>> 3e5db6b4
         with:
           name: rustowl-runtime-${{ env.host_tuple }}
           path: |
@@ -138,11 +134,7 @@
         run: pnpm build
         working-directory: ./vscode
       - name: Upload
-<<<<<<< HEAD
-        uses: actions/upload-artifact@v6
-=======
         uses: actions/upload-artifact@330a01c490aca151604b8cf639adc76d48f6c5d4 # v5.0.0
->>>>>>> 3e5db6b4
         with:
           name: rustowl-vscode
           path: vscode/**/*.vsix