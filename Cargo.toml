--- conflicted
+++ resolved
@@ -94,11 +94,7 @@
 tikv-jemallocator = "0.6"
 
 [target.'cfg(target_os = "windows")'.dependencies]
-<<<<<<< HEAD
-zip = "5.0.0"
-=======
 zip = "5.1.1"
->>>>>>> 9dbb5428
 
 [profile.release]
 opt-level = 3
